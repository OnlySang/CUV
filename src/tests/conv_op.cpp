--- conflicted
+++ resolved
@@ -713,11 +713,7 @@
                      }
                      for (unsigned int sub_idx = 1; sub_idx < sub_size; sub_idx++){
                          if (sub_idx == max_index){
-<<<<<<< HEAD
-                             BOOST_CHECK_EQUAL(1, inp_grad_h(sub_size*i + sub_idx,j,k,l));
-=======
                              BOOST_CHECK_CLOSE(1.f + (float)delta(i,j,k,l), 1.f + (float)inp_grad_h(sub_size*i + sub_idx,j,k,l), 0.01f);
->>>>>>> 902fa2f8
                          }else{
                              BOOST_CHECK_CLOSE(1.f, 1.f + inp_grad_h(sub_size*i + sub_idx,j,k,l), 0.01f);
                          }
