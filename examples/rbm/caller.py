#!/usr/bin/python
import sys
import time
import os
import numpy as np
import cPickle as pickle
from datasets import MNISTData, MNISTOneMinusData, MNISTPadded, MNISTTwiceData, MNISTTestData, \
        CaltechData, ShifterData, BarsAndStripesData, ImagePatchesData
from sensibleconfig import Config, Option

import base as pyrbm
from dbm import DBM
import minibatch_provider
import cuv_python as cp
from helper_functions import visualize_rows, make_img_name
<<<<<<< HEAD
=======
from helper_classes import Dataset
>>>>>>> 6ed26d97

def make_img(x, px,py,maps,mbs,isweight=False):
    #if not isweight and cfg.utype[0] != pyrbm.UnitType.binary:
    if (cfg.utype[0]!=pyrbm.UnitType.binary) and not isweight:
        if maps > 1:
            out= x.reshape((px,py,maps))
        else:
            out= 255-x.reshape(px,py)
    else:
        out = x.reshape((maps*px,py))
    return out

np.random.seed(36487)

loc = locals()
options = [
    Option('config_file','Use defaults from this file', None, short_name='c', converter=str),
    Option('headless',     'whether to exit without opening windows in the end [%default]', 0,                   short_name='H', converter=int),
    Option('device',     'GPU device to use [%default]', 0,                   short_name='d', converter=int),
    Option('seed',     'Seed to use [%default]', int(time.time()*1000) % 100000,                  converter=int),
    Option('ksteps',     'number of CD/PCD steps [%default]', 1,                 short_name='k', converter=int),
    Option('batchsize', 'number of items in a minibatch - default is dataset-dependend', -1,  short_name='b', converter=int),
    Option('weight_updates',     'number of weight_updates [%default]', 300000,                short_name='e', converter=int),
    Option('l_size',     'size of layers w/o bias [%default]', "512", short_name='n', converter=lambda x: [int(y) for y in x.split(".")]),
    Option('img_size',  'input is n x n [%default]', 28, converter=int),
    Option('utype',  'type of visible units (cont/gaussian/binary) [%default]', 'binary.binary', short_name='V', converter=lambda x: [eval("pyrbm.UnitType."+y, loc) for y in x.split(".")]),
    Option('cd_type',    'variant of Contrastive Divergence (pcd,cdn,mpfl) [%default]', 'pcd',     short_name='p', converter=lambda x: eval("pyrbm.CDType."+x, loc)),
    Option('learnrate_sched', 'learnrate schedule (static/linear/exponential/divide) [%default]', 'static', short_name='s', converter=lambda x: eval("pyrbm.LearnRateSchedule."+x, loc)),
    Option('sigma', 'noise added to gaussian/cont unit [%default]', 1.0, converter=float),

    Option('momentum',   'momentum learnrate of weights [%default]', 0.0, converter=float),
    Option('learnrate',  'learnrate of weights [%default]', 0.010, converter=float),
    Option('cost',       'cost of weights (=weight decay) [%default]', 0.0000, converter=float),

    Option('eval_start', 'start evaluation using trainingset/vnoise/h1noise [%default]', 'vnoise', converter=lambda x: eval("pyrbm.EvalStartType."+x, loc)),
    Option('eval_steps', 'number of sampling steps for visualization [%default]', 100, converter=int),
    Option('video', 'whether to write [eval_steps] frames to files [%default]', False, converter=int),

    Option('workdir', 'directory-prefix of data to load/save [%default]', ".", short_name="w", converter=str),
    Option('load', 'which weights to load (none,pretraining,dbm,finetuning,latest) [%default]', "none", converter=lambda x:eval("pyrbm.LoadType."+x,loc)),
    Option('project_down', 'load weights and project down to visible layer [%default]', False, converter=int),
    Option('dbm', 'whether to use unsupervised finetuning', False, converter=int),
    Option('dbm_minupdates', 'how many updates per layer before moving to next minibatch [%default]', 5, converter=int),
    Option('save_every', 'Save weights every ... iters [%default]', 0, converter=int),
    Option('dataset', 'whether to use mnist or image patches or caltech [%default]', 'mnist', converter=lambda x: eval("Dataset."+x, loc)),
    Option('continue_learning', 'whether to use loaded weights to continue learning [%default]', 0, converter=int),
    Option('gethidrep', 'whether to dump hidden rep after loading [%default]', False, converter=int),

    Option('pretrain', 'whether to dump matrices and configs without doing anything [%default]', True, converter=int),
    Option('finetune', 'whether to do fine tuning after initializing/learning weights [%default]', False, converter=int),
    Option('finetune_epochs', 'epochs for fine-tuning [%default]', 100, converter=int),
    Option('finetune_rprop', 'whether to use rprop for fine-tuning [%default]', 1, converter=int),
    Option('finetune_batch_size', 'size of minibatches for fine-tuning [%default]', 1000, converter=int),
    Option('finetune_softmax', 'whether to use softmax for fine-tuning [%default]', 1, converter=int),
    Option('finetune_learnrate', 'learnrate for finetuning [%default]', 0.01, converter=float),
    Option('finetune_cost', 'weight decay for finetuning [%default]', 0.001, converter=float),
    Option('finetune_momentum', 'momentum for finetuning when backprop used [%default]', 0.5, converter=float),
    Option('finetune_onlylast', 'epochs where only not-pretrained upper layer is updated [%default]', 0, converter=int),
    Option('finetune_online_learning', 'online learning [%default]', '0', converter=int),
]

cfg = Config(options, usage = "usage: %prog [options]")

try:
    sys.path.insert(0,os.path.join(os.getenv('HOME'),'bin'))
    import optcomplete
    optcomplete.autocomplete(cfg._parser)
except ImportError:
    pass


cfg.grab_from_argv(sys.argv)    # to fetch the config file name
try:
    os.mkdir(cfg.workdir)
except:pass
cfg.config_file = os.path.join(cfg.workdir, "pyrbm.ini")

print "Loading configuration from ", cfg.config_file

if os.path.exists(cfg.config_file):
    cfg.grab_from_file(cfg.config_file)
cfg.grab_from_argv(sys.argv)    # overwrite using cmdline
cfg.num_layers=len(cfg.l_size)+1
dic = cfg.to_dict()
cfgk= dic.keys(); cfgk.sort()
if (cfg.project_down or cfg.gethidrep or cfg.continue_learning) and cfg.load==pyrbm.LoadType.none:
    cfg.load=pyrbm.LoadType.latest
print "#",
print "".join(map(lambda x:(("%20s:"%x)+str(dic[x])),cfgk))
print ""

if cfg.dbm==1 and cfg.num_layers==2:
    print "dbm training not possible with only one layer"
    sys.exit(1)

cfg.maps_bottom=1

if cfg.dataset==Dataset.mnist:
    dataset = MNISTData(cfg,"/home/local/datasets/MNIST")
elif cfg.dataset==Dataset.one_minus_mnist:
    dataset = MNISTOneMinusData(cfg,"/home/local/datasets/MNIST")
elif cfg.dataset==Dataset.mnist_padded:
    dataset = MNISTPadded(cfg,"/home/local/datasets/MNIST")
elif cfg.dataset==Dataset.mnist_twice:
    dataset = MNISTTwiceData(cfg,"/home/local/datasets/MNIST")
elif cfg.dataset==Dataset.mnist_test:
    dataset = MNISTTestData(cfg,"/home/local/datasets/MNIST")
elif cfg.dataset==Dataset.image_patches:
    dataset = ImagePatchesData(cfg,os.getenv("HOME"))
elif cfg.dataset==Dataset.caltech or cfg.dataset==Dataset.caltech_big:
    dataset = CaltechData(cfg,"/home/local/datasets/batches","gray",0)
elif cfg.dataset==Dataset.caltech_color:
    dataset = CaltechData(cfg,"/home/local/datasets/batches","color",0)
elif cfg.dataset==Dataset.shifter:
    dataset = ShifterData(cfg,"/home/local/datasets/")
    if cfg.batchsize!=768:
        print("WARNING: Batchsize %d != 768 but 768 recommended for Shifter dataset."%cfg.batchsize)
elif cfg.dataset==Dataset.bars_and_stripes:
    dataset = BarsAndStripesData(cfg,"/home/local/datasets/")
    if cfg.batchsize!=32:
        print("WARNING: Batchsize %d != 32 but 32 recommended for Bars and Stripes dataset."%cfg.batchsize)

#### set correct visible layer size
cfg.l_size.insert(0,cfg.px*cfg.py*cfg.maps_bottom)

assert (cfg.pretrain or not cfg.continue_learning)
### append node types
while len(cfg.utype) < len(cfg.l_size):
    cfg.utype.append(pyrbm.UnitType.binary)

print "Shuffling data..."
if not cfg.gethidrep:
    dataset.shuffle()

print "Initializing RBM..."
pyrbm.initialize(cfg)
print "ready."

if cfg.dbm:
    rbmstack = DBM(cfg)
else:
    rbmstack = pyrbm.RBMStack(cfg)

rbmstack.saveOptions(cfg.get_serialization_obj())

mbp = minibatch_provider.MNISTMiniBatchProvider(dataset.data, dataset.teacher)

print "Calculating statistics for minibatch..."
mbs = minibatch_provider.MiniBatchStatistics(mbp, rbmstack.layers[0].act)
if cfg.utype[0] == pyrbm.UnitType.gaussian:
   mbp.norm = lambda x: mbs.normalize_zmuv(x)
else:
   mbp.norm = lambda x: mbs.normalize_255(x)
if "test_data" in dataset.__dict__:
   mbp_test = minibatch_provider.MNISTMiniBatchProvider(dataset.test_data, dataset.test_teacher) 
   mbp_test.norm = mbp.norm
mbp.mbs = mbs # allows visualization of mean, range, etc 
print "done."

if cfg.load!=pyrbm.LoadType.none:
    print "Loading RBMStack"
    rbmstack.load(cfg.workdir,cfg.load)
    if cfg.project_down:
        rbmstack.project_down()
    if cfg.gethidrep:
        print "Saving rbm hidden representations...",
        x = dict([[v,k] for k,v in Dataset.__dict__.items()])
        descr = x[cfg.dataset]
        f=open(os.path.join(cfg.workdir,"%s.pickle"%descr),'w')
        if cfg.dbm==1:
            pickle.dump(rbmstack.getHiddenRepDBM(mbp),f,-1)
        else :
            mbp2 = mbp
            hid_rep_list=pyrbm.repList(len(rbmstack.layers),mbp2.teacher)
            for i in xrange(len(rbmstack.layers)-1):
                print str(i), "...",
                mbp2 = rbmstack.getHiddenRep(i, mbp2)
                hid_rep_list.appendRep(i,np.hstack(mbp2.dataset))
            pickle.dump(hid_rep_list,f,-1)
        f.close()

        if "test_data" in dataset.__dict__:
            print "Saving rbm hidden reps for test set"
            descr = descr+"_test"
            f=open(os.path.join(cfg.workdir,"%s.pickle"%descr),'w')
            if cfg.dbm==1:
                pickle.dump(rbmstack.getHiddenRepDBM(mbp_test),f,-1)
            else :
                mbp2=mbp_test
                hid_rep_list=pyrbm.repList(len(rbmstack.layers),mbp2.teacher)
                for i in xrange(len(rbmstack.layers)-1):
                    print str(i), "...",
                    mbp2 = rbmstack.getHiddenRep(i, mbp2)
                    hid_rep_list.appendRep(i,np.hstack(mbp2.dataset))
                pickle.dump(hid_rep_list,f,-1)
            f.close()
            print "done."
        cfg.continue_learning=0
        cfg.finetune=0

    if cfg.continue_learning:
        assert(not cfg.load==pyrbm.LoadType.finetuning)
        options=rbmstack.loadOptions()
        if options:
            iter_start=options['iter']+1
        else:
            iter_start=0

        rbmstack.run(iter_start,cfg.weight_updates, mbp)

elif cfg.pretrain:
    rbmstack.run(0,cfg.weight_updates, mbp)

if cfg.finetune:

    # clean up RBM parts which are not needed anymore
    map(lambda x:x.deallocPChain(), rbmstack.layers)
    map(lambda x:x.dealloc(),       rbmstack.layers)

    weights = map(lambda x: x.mat,    rbmstack.weights)
    biases  = map(lambda x: x.bias_hi, rbmstack.weights)
    from mlp import MLP
    pymlp = MLP(cfg, weights,biases)

    pymlp.preEpochHook = lambda mlp,epoch: epoch%10==0 and mlp.runMLP(mbp_test, cfg.test_batchsize,epoch)
    try:
        pymlp.teachMLP(mbp,cfg.finetune_epochs, cfg.finetune_batch_size, cfg.finetune_rprop)
    except KeyboardInterrupt:
        pass
    map(lambda x:x.alloc(),     rbmstack.layers)
    map(lambda x:x.allocPChain(), rbmstack.layers)
    rbmstack.saveAllLayers("-finetune")
    pymlp.saveLastLayer()

if cfg.headless:
   cp.exitCUDA()
   sys.exit(0)
PLT_NUM=1
import matplotlib.pyplot as plt

#### calculate maps_bottom into py. yeah it's a dirty hack, i know
px=cfg.px
py=cfg.py

if "projection_results" in rbmstack.__dict__:
    for layernum in rbmstack.projection_results.keys():
        filters = rbmstack.projection_results[layernum].T
        print "Saving projections from layer %d (%d x %d)" % (layernum,filters.shape[0],filters.shape[1])
        img_name = make_img_name("filter_layer%d.png"%(layernum))
        visualize_rows(PLT_NUM,filters,range(20), lambda x:make_img(x,px,py,cfg.maps_bottom,True), title='Projection W Layer %d'%layernum, use_imshow=cfg.maps_bottom>1, save=True, save_filename=img_name, normalize=False)
        PLT_NUM+=1
    sys.exit(0)

def save_fantasy(step,drec,cfg,pnum):
    plt.close('all')
    img_name = make_img_name("fantasy_%05d.png"%step)
    visualize_rows(pnum,drec,range(20), lambda x:make_img(x,cfg.px,cfg.py,cfg.maps_bottom,mbs,True), title='Fantasy/Reconstruction '+str(step+1), use_imshow=cfg.maps_bottom>1, save=True, save_filename=img_name, normalize=True)

cb = lambda step, drec: save_fantasy(step,drec,cfg,PLT_NUM)
rbmstack.prepare_dbg(mbp,30,cfg.eval_steps,cfg.eval_start,cb)
PLT_NUM += 1
fan=np.array(rbmstack.dbg_datout)

if "W" in rbmstack.__dict__ :
    W_old=rbmstack.W.copy()
    w=rbmstack.W.T
    start = 0* px*px
    end   = start + px*px
    visualize_rows(PLT_NUM,w,range(20), lambda x:make_img(x,px,py,cfg.maps_bottom,mbs,True), title="Weights/Filters", use_imshow=cfg.maps_bottom>1,cb=False,normalize=True)
    PLT_NUM+=2
else:
    print "Can't load weights"

# originals
visualize_rows(PLT_NUM,rbmstack.dbg_sampleset,range(20), lambda x:make_img(x,px,py,[4,1][cfg.maps_bottom==1],mbs,False), title='Originals', use_imshow=cfg.maps_bottom>1)
PLT_NUM+=1

cp.exitCUDA()

try:
    plt.show()
except KeyboardInterrupt:
    plt.close('all')
<|MERGE_RESOLUTION|>--- conflicted
+++ resolved
@@ -13,10 +13,7 @@
 import minibatch_provider
 import cuv_python as cp
 from helper_functions import visualize_rows, make_img_name
-<<<<<<< HEAD
-=======
 from helper_classes import Dataset
->>>>>>> 6ed26d97
 
 def make_img(x, px,py,maps,mbs,isweight=False):
     #if not isweight and cfg.utype[0] != pyrbm.UnitType.binary:
